--- conflicted
+++ resolved
@@ -11,34 +11,18 @@
 
 jobs:
   test:
-<<<<<<< HEAD
-    runs-on: [self-hosted, macos]
-=======
     runs-on: macos-latest
->>>>>>> d4d76188
     
     steps:
     - name: Checkout code
       uses: actions/checkout@v4
       
-<<<<<<< HEAD
-    - name: Set up Liberica JDK 21 Full with JavaFX
-      uses: actions/setup-java@v4
-      with:
-        distribution: 'liberica'
-        java-version: '21.0.7' # Specific version to avoid extraction issues
-        java-package: 'jdk+fx' # This selects liberica-jdk-21-full with JavaFX built-in
-        cache: 'gradle'
-        check-latest: false # Don't try to get latest version
-      
-=======
     - name: Set up JDK 21 (Amazon Corretto)
       uses: actions/setup-java@v4
       with:
         java-version: '21'
         distribution: 'corretto'
         
->>>>>>> d4d76188
     - name: Display JDK information
       run: |
         echo "==== JDK Information ===="
@@ -49,11 +33,7 @@
     - name: Make gradlew executable
       run: chmod +x ./gradlew
       
-<<<<<<< HEAD
-    - name: Run tests with JavaFX-enabled JDK
-=======
     - name: Run tests
->>>>>>> d4d76188
       run: |
         echo "Running tests with $(java -version 2>&1 | head -1)"
         ./gradlew test --no-daemon
