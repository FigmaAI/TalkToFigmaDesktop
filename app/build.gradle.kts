import org.gradle.jvm.toolchain.JavaLanguageVersion
import org.gradle.jvm.toolchain.JvmVendorSpec

plugins {
    alias(libs.plugins.kotlin.jvm)
    alias(libs.plugins.kotlin.serialization)
    alias(libs.plugins.kotlin.compose)
    alias(libs.plugins.compose)
<<<<<<< HEAD
    id("org.openjfx.javafxplugin") version "0.0.14"
}

// Explicitly specify JavaFX settings
val jfxVersion = "21.0.2" // Declare JavaFX version as a constant to prevent it from using project version

javafx {
    // CRITICAL: Use the explicit version constant, not a string literal
    version = jfxVersion
    
    // Explicitly specify required modules
    modules = listOf("javafx.controls", "javafx.media", "javafx.swing")
    
    // Liberica Full JDK has JavaFX built-in
    configuration = "compileOnly"
=======

>>>>>>> d4d76188
}

// JavaFX completely removed - now using Skiko for WebP animation

group = "kr.co.metadata.mcp"
version = "1.0.5" // App version

kotlin {
    jvmToolchain {
        languageVersion.set(JavaLanguageVersion.of(21))
        vendor.set(JvmVendorSpec.AMAZON)
    }
}

java {
    toolchain {
        languageVersion.set(JavaLanguageVersion.of(21))
        vendor.set(JvmVendorSpec.AMAZON)
    }
}

tasks.withType<org.jetbrains.kotlin.gradle.tasks.KotlinCompile>().configureEach {
    compilerOptions {
        jvmTarget.set(org.jetbrains.kotlin.gradle.dsl.JvmTarget.JVM_21)
        freeCompilerArgs.add("-opt-in=kotlin.RequiresOptIn")
    }
}

tasks.withType<JavaCompile>().configureEach {
    sourceCompatibility = "21"
    targetCompatibility = "21"
}

dependencies {
    implementation(platform("org.jetbrains.kotlin:kotlin-bom"))
    implementation("org.jetbrains.kotlin:kotlin-stdlib-jdk8")
    implementation("org.java-websocket:Java-WebSocket:1.5.3")
    implementation("com.typesafe:config:1.4.2")
    implementation("com.fasterxml.jackson.core:jackson-databind:2.15.2")
    implementation("com.fasterxml.jackson.module:jackson-module-kotlin:2.15.2")
    implementation(compose.desktop.currentOs)
    implementation(compose.material3)
    implementation(compose.materialIconsExtended)

<<<<<<< HEAD
    // JavaFX는 플러그인으로 설정되어 있음
    // JavaFX는 Liberica Full JDK에 내장되어 있으므로 별도 의존성 추가 불필요
=======

>>>>>>> d4d76188

    // MCP Kotlin SDK (includes Ktor dependencies)
    implementation("io.modelcontextprotocol:kotlin-sdk:0.5.0")
    
    // JSON serialization (updated to latest stable version)
    implementation(libs.kotlin.serialization.json)
    
    // Coroutines (updated to latest stable version)
    implementation(libs.kotlinx.coroutines.core)
    
    // Logging with color and JSON support
    implementation("io.github.microutils:kotlin-logging:2.1.23")
    implementation("ch.qos.logback:logback-classic:1.4.11")
    // removed jansi library completely (solved signing issue)
    implementation("net.logstash.logback:logstash-logback-encoder:7.4") // JSON logging support
    
    // HTTP client for analytics
    implementation("com.squareup.okhttp3:okhttp:4.12.0")
    
    // JSON support for analytics
    implementation("org.json:json:20231013")
    
    // Skiko for WebP animation support
    implementation("org.jetbrains.skiko:skiko-awt-runtime-macos-x64:0.8.4")
    implementation("org.jetbrains.skiko:skiko-awt-runtime-windows-x64:0.8.4")

    // Test Dependencies
    testImplementation("org.junit.jupiter:junit-jupiter-api:5.10.0")
    testRuntimeOnly("org.junit.jupiter:junit-jupiter-engine:5.10.0")
    testImplementation("org.jetbrains.kotlinx:kotlinx-coroutines-test:1.7.3")
}

tasks.processResources {
    val propertiesFile = File(sourceSets.main.get().resources.srcDirs.first(), "version.properties")
    propertiesFile.parentFile.mkdirs()
    propertiesFile.writeText("version=${project.version}")
}

tasks.test {
    useJUnitPlatform()
}

compose.desktop {
    application {
        mainClass = "kr.co.metadata.mcp.AppKt"
        nativeDistributions {
            targetFormats(
                org.jetbrains.compose.desktop.application.dsl.TargetFormat.Dmg,
                org.jetbrains.compose.desktop.application.dsl.TargetFormat.Pkg, // For App Store
                org.jetbrains.compose.desktop.application.dsl.TargetFormat.Msi,
                org.jetbrains.compose.desktop.application.dsl.TargetFormat.Exe
            )
            packageName = "Cursor Talk to Figma Desktop"
            packageVersion = project.version.toString()
            
            // Include JRE for self-contained application
            includeAllModules = true

            macOS {
                bundleID = "kr.co.metadata.mcp.talktofigma"
                dockName = "Cursor Talk to Figma Desktop"
                iconFile.set(project.file("src/main/resources/icon.icns"))
                
                // Fix LSApplicationCategoryType issue
                appCategory = "public.app-category.developer-tools"
                
                // Set minimum macOS version to 12.0 to allow arm64-only builds
                minimumSystemVersion = "12.0"

                buildTypes.release.proguard {
                    obfuscate.set(false)
                    configurationFiles.from(project.file("proguard-rules.pro"))
                }
                
                // Optimized JVM arguments
                jvmArgs(
                    "-Dapple.awt.enableTemplateImages=true",
                    "-Dcom.apple.mrj.application.apple.menu.about.name=Cursor Talk to Figma Desktop",
                    "-Dapple.awt.application.name=Cursor Talk to Figma Desktop",
                    "-Xdock:name=Cursor Talk to Figma Desktop",
                    "-Xms64m",
                    "-Xmx512m",
                    "-XX:+UseG1GC",
                    "-XX:+UseStringDeduplication"
                )

                // Add required Info.plist key for export compliance
                infoPlist {
                    "ITSAppUsesNonExemptEncryption" to false
                    "CFBundleDisplayName" to "Cursor Talk to Figma Desktop"
                    "CFBundleName" to "Cursor Talk to Figma Desktop"
                    "CFBundleExecutable" to "Cursor Talk to Figma Desktop"
                }

                // 공통 entitlements 파일 사용 (App Store와 Developer ID 모두 호환)
                entitlementsFile.set(project.rootProject.file("entitlements.plist"))
                
                if (System.getenv("BUILD_FOR_APP_STORE") == "true") {
                    // App Store build setting
                    println("Configuring for App Store distribution... manual signing")
                    signing {
                        sign.set(false)
                    }
                
                } else {
                    // Developer ID build setting (default)
                    val signingEnabled = project.properties["signingEnabled"]?.toString()?.toBoolean() ?: true
                    println("Configuring for Developer ID distribution (Signing enabled: $signingEnabled)")

                    if (signingEnabled) {
                        signing {
                            sign.set(true)
                            identity.set(System.getenv("SIGNING_IDENTITY") ?: "Developer ID Application: JooHyung Park (ZQC7QNZ4J8)")
                        }
                        
                        // Developer ID distribution requires Notarization
                        notarization {
                            appleID.set(System.getenv("APPLE_ID"))
                            password.set(System.getenv("APPLE_PASSWORD")) // App-Specific Password
                            teamID.set(System.getenv("APPLE_TEAM_ID"))
                        }
                    }
                }
            }

            windows {
                menuGroup = "Cursor Talk to Figma Desktop"
                upgradeUuid = "FCDFDD35-04EB-4698-89F5-3CCAB516B324"
                iconFile.set(project.file("src/main/resources/icon.ico"))
                // Console app (set to false to hide console window)
                console = false
            }
            
            // Linux is not supported
        }
    }
}

tasks.register("printVersion") {
    // Store version during configuration phase
    val versionValue = project.version.toString()
    
    doLast {
        println(versionValue)
    }
}<|MERGE_RESOLUTION|>--- conflicted
+++ resolved
@@ -6,25 +6,7 @@
     alias(libs.plugins.kotlin.serialization)
     alias(libs.plugins.kotlin.compose)
     alias(libs.plugins.compose)
-<<<<<<< HEAD
-    id("org.openjfx.javafxplugin") version "0.0.14"
-}
-
-// Explicitly specify JavaFX settings
-val jfxVersion = "21.0.2" // Declare JavaFX version as a constant to prevent it from using project version
-
-javafx {
-    // CRITICAL: Use the explicit version constant, not a string literal
-    version = jfxVersion
-    
-    // Explicitly specify required modules
-    modules = listOf("javafx.controls", "javafx.media", "javafx.swing")
-    
-    // Liberica Full JDK has JavaFX built-in
-    configuration = "compileOnly"
-=======
-
->>>>>>> d4d76188
+
 }
 
 // JavaFX completely removed - now using Skiko for WebP animation
@@ -69,12 +51,7 @@
     implementation(compose.material3)
     implementation(compose.materialIconsExtended)
 
-<<<<<<< HEAD
-    // JavaFX는 플러그인으로 설정되어 있음
-    // JavaFX는 Liberica Full JDK에 내장되어 있으므로 별도 의존성 추가 불필요
-=======
-
->>>>>>> d4d76188
+
 
     // MCP Kotlin SDK (includes Ktor dependencies)
     implementation("io.modelcontextprotocol:kotlin-sdk:0.5.0")
